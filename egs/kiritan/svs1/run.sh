#!/usr/bin/env bash
# Set bash to 'debug' mode, it will exit on :
# -e 'error', -u 'undefined variable', -o ... 'error in pipeline', -x 'print commands',
set -e
set -u
set -o pipefail

# spectrogram-related arguments
fs=24000
fmax=7600
n_fft=2048
n_shift=300
win_length=1200

opts=
if [ "${fs}" -eq 48000 ]; then
    # To suppress recreation, specify wav format
    opts="--audio_format wav "
else
    opts="--audio_format flac "
fi

train_set=train
valid_set=dev
test_sets="dev eval1"

# training and inference configuration
train_config=conf/train.yaml
inference_config=conf/decode.yaml

# text related processing arguments
g2p=none
cleaner=none

./svs.sh \
    --lang jp \
<<<<<<< HEAD
    --stage 5 \
=======
    --stage 1 \
>>>>>>> 3adbfd76
    --local_data_opts "--stage 0" \
    --feats_type raw \
    --pitch_extract None \
    --fs "${fs}" \
    --fmax "${fmax}" \
    --n_fft "${n_fft}" \
    --n_shift "${n_shift}" \
    --win_length "${win_length}" \
    --token_type phn \
    --g2p ${g2p} \
    --cleaner ${cleaner} \
    --train_config "${train_config}" \
    --inference_config "${inference_config}" \
    --train_set "${train_set}" \
    --valid_set "${valid_set}" \
    --test_sets "${test_sets}" \
    --srctexts "data/${train_set}/text" \
    ${opts} "$@"<|MERGE_RESOLUTION|>--- conflicted
+++ resolved
@@ -34,11 +34,7 @@
 
 ./svs.sh \
     --lang jp \
-<<<<<<< HEAD
     --stage 5 \
-=======
-    --stage 1 \
->>>>>>> 3adbfd76
     --local_data_opts "--stage 0" \
     --feats_type raw \
     --pitch_extract None \
