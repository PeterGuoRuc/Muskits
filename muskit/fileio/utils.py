import miditoolkit
import numpy as np


def get_tick_to_time_mapping(ticks_per_beat, tempo_changes, max_tick=np.int32(1e6)):
    """
    Get mapping from ticks to seconds with tempo information
    """
    tick_to_time = np.zeros(max_tick + 1)
    num_tempi = len(tempo_changes)

    fianl_tick = max_tick
    acc_time = 0

    for idx in range(num_tempi):
        start_tick = tempo_changes[idx].time
        cur_tempo = int(tempo_changes[idx].tempo)

        # compute tick scale
        seconds_per_beat = 60 / cur_tempo
        seconds_per_tick = seconds_per_beat / float(ticks_per_beat)

        # set end tick of interval
        end_tick = tempo_changes[idx + 1].time if (idx + 1) < num_tempi else fianl_tick

        # wrtie interval
        ticks = np.arange(end_tick - start_tick + 1)
        tick_to_time[start_tick : end_tick + 1] = acc_time + seconds_per_tick * ticks
        acc_time = tick_to_time[end_tick]
    return tick_to_time


def midi_to_seq(
    midi_obj, dtype=np.int16, rate=22050, pitch_aug_factor=0, time_aug_factor=1
):
    """method for midi_obj.
    Input:
        miditoolkit_object, sampling rate
    Output:
        note_seq: np.array([pitch1,pitch2....]), which length is equal to note.time*rate
        tempo_seq:np.array([pitch1,pitch2....]), which length is equal to note.time*rate
    """
    tick_to_time = midi_obj.get_tick_to_time_mapping()
    max_time = tick_to_time[-1]
    notes = midi_obj.instruments[0].notes
    notes.sort(key=lambda x: (x.start, x.pitch))

    tempos = midi_obj.tempo_changes
    tempos.sort(key=lambda x: (x.time, x.tempo))

    if len(tempos) == 1:
        tempo_BPM = tempos[0].tempo  # global information, beats per minute
        tempo_BPS = tempo_BPM / 60.0  # global information, beats per second

        note_seq = np.zeros(int(rate * max_time * time_aug_factor), dtype=dtype)
        tempo_seq = np.zeros(int(rate * max_time * time_aug_factor), dtype=dtype)
        for i in range(len(notes)):
            st = int(tick_to_time[notes[i].start] * rate * time_aug_factor)
            ed = int(tick_to_time[notes[i].end] * rate * time_aug_factor)
            note_seq[st:ed] = (
                notes[i].pitch
                if (pitch_aug_factor == 0 or notes[i].pitch == 0)
                else (notes[i].pitch + pitch_aug_factor)
            )

            st_time = tick_to_time[notes[i].start] * time_aug_factor
            ed_time = tick_to_time[notes[i].end] * time_aug_factor
            note_duration = ed_time - st_time  # Beats in seconds
            beat_num = note_duration * tempo_BPS  # Beats nums in note
            beat_input = int(
                beat_num / 0.0125 + 0.5
            )  # FIX ME! time_shift should align with input, not fixed 0.0125
            tempo_seq[st:ed] = beat_input

    else:
        tempos_anchor = []
        for tempo_index in range(len(tempos)):
            tempo_now_tick = tempos[tempo_index].time
            if tempo_index + 1 >= len(tempos):
                tempo_next_tick = midi_obj.max_tick
            else:
                tempo_next_tick = tempos[tempo_index + 1].time

            tempo_dict = dict(
                start=tempo_now_tick,
                end=tempo_next_tick,
                tempo=tempos[tempo_index].tempo,
            )
            tempos_anchor.append(tempo_dict)

        notes_res = []
        tempo_begin_index = 0
        for note_index in range(len(notes)):
            note_st_tick = notes[note_index].start
            note_ed_tick = notes[note_index].end

            for tempo_index in range(tempo_begin_index, len(tempos_anchor)):
                tempo_st_tick = tempos_anchor[tempo_index]["start"]
                tempo_ed_tick = tempos_anchor[tempo_index]["end"]

                if tempo_st_tick <= note_st_tick and note_ed_tick <= tempo_ed_tick:
                    res_dict = dict(
                        start=note_st_tick,
                        end=note_ed_tick,
                        pitch=notes[note_index].pitch,
                        tempo=tempos_anchor[tempo_index]["tempo"],
                    )
                    notes_res.append(res_dict)
                    break
                elif tempo_st_tick <= note_st_tick and tempo_ed_tick < note_ed_tick:
                    # tempo_ed_tick between [note_st_tick, note_ed_tick), which means tempo changes during this note
                    assert tempo_index + 1 < len(tempos_anchor)
                    res_dict = dict(
                        start=note_st_tick,
                        end=tempo_ed_tick,
                        pitch=notes[note_index].pitch,
                        tempo=tempos_anchor[tempo_index]["tempo"],
                    )
                    notes_res.append(res_dict)
                    res_dict = dict(
                        start=tempo_ed_tick,
                        end=note_ed_tick,
                        pitch=notes[note_index].pitch,
                        tempo=tempos_anchor[tempo_index + 1]["tempo"],
                    )
                    notes_res.append(res_dict)

                    tempo_begin_index += 1
                    break

        # import logging
        # logging.info(f"notes: {notes}, tempos: {tempos}, notes_res: {notes_res}")

        note_seq = np.zeros(int(rate * max_time * time_aug_factor), dtype=dtype)
        tempo_seq = np.zeros(int(rate * max_time * time_aug_factor), dtype=dtype)
        for i in range(len(notes_res)):
            st = int(tick_to_time[notes_res[i]["start"]] * rate * time_aug_factor)
            ed = int(tick_to_time[notes_res[i]["end"]] * rate * time_aug_factor)
            note_seq[st:ed] = (
                notes_res[i]["pitch"]
                if (pitch_aug_factor == 0 or notes_res[i]["pitch"] == 0)
                else (notes_res[i]["pitch"] + pitch_aug_factor)
            )

            tempo_BPM = notes_res[i]["tempo"]  # global information, beats per minute
            tempo_BPS = tempo_BPM / 60.0  # global information, beats per second
            st_time = tick_to_time[notes_res[i]["start"]] * time_aug_factor
            ed_time = tick_to_time[notes_res[i]["end"]] * time_aug_factor
            note_duration = ed_time - st_time  # Beats in seconds
            beat_num = note_duration * tempo_BPS  # Beats nums in note
            beat_input = int(
                beat_num / 0.0125 + 0.5
            )  # FIX ME! time_shift should align with input, not fixed 0.0125
            tempo_seq[st:ed] = beat_input

    return note_seq, tempo_seq


def seq_to_midi(
    note_seq,
    tempo_seq,
    rate=24000,
    DEFAULT_RESOLUTION=960,
    DEFAULT_TEMPO=120,
    DEFAULT_VELOCITY=64,
):
    """method for note_seq.
    Input:
        note_seq, tempo_seq, sampling rate
    Output:
        miditoolkit_object with default resolution, tempo and velocity.
    """
    # get downbeat and note (no time)
    temp_notes = note_seq
    temp_tempos = tempo_seq
    ticks_per_beat = DEFAULT_RESOLUTION

    # get specific time for tempos
    tempos = []
    i = 0
    last_i = 0
    # acc_time = 0
    acc_tick = 0
    while i < len(temp_tempos):
        bpm = temp_tempos[i]
        ticks_per_second = DEFAULT_RESOLUTION * bpm / 60
        j = i
        while j + 1 < len(temp_tempos) and temp_tempos[j + 1] == bpm:
            j += 1
        if bpm == 0:
            bpm = DEFAULT_TEMPO
        tempos.append(miditoolkit.midi.containers.TempoChange(bpm, acc_tick))
        acc_tick += int((j - last_i + 1) * ticks_per_second / rate)

        last_i = j
        i = j + 1
    tick_to_time = get_tick_to_time_mapping(ticks_per_beat, tempos)

    # get specific time for notes
    notes = []
    i = 0
    while i < len(temp_notes):
        pitch = temp_notes[i]
        j = i
        while j + 1 < len(temp_notes) and temp_notes[j + 1] == pitch:
            j += 1
        st = i / rate
        ed = j / rate

        start = np.searchsorted(tick_to_time, st, "left")
        end = np.searchsorted(tick_to_time, ed, "left")
        if pitch > 0 and pitch <= 128:
            notes.append(
                miditoolkit.midi.containers.Note(
                    start=start, end=end, pitch=pitch, velocity=DEFAULT_VELOCITY
                )
            )

        i = j + 1

    # write
    midi = miditoolkit.midi.parser.MidiFile()
    midi.ticks_per_beat = DEFAULT_RESOLUTION
    # write instrument
    inst = miditoolkit.midi.containers.Instrument(0, is_drum=False)
    inst.notes = notes
    midi.instruments.append(inst)
    # write tempo
    midi.tempo_changes = tempos
    return midi


if __name__ == "__main__":
    import os

    # paths = os.listdir(
    #     "/data3/qt/Muskits/egs/kiritan/svs1/dump/raw/org/train/data/format_midi.18/"
    # )
    # # print(paths)
    # for p in paths:
    #     # path = '/data3/qt/Muskits/egs/kiritan/svs1/dump/raw/org/train/data/format_midi.18/kiritan11_0001.midi'
    #     path = (
    #         "/data3/qt/Muskits/egs/kiritan/svs1/dump/raw/org/train/data/format_midi.18/"
    #         + p
    #     )
    #     print(path)
    #     midi_obj = miditoolkit.midi.parser.MidiFile(path)
    #     note_seq, tempo_seq = midi_to_seq(midi_obj, np.int16, np.int16(16000))
    #     midi_obj = seq_to_midi(note_seq, tempo_seq, np.int16(16000))
    #     midi_path = "/data3/qt/songmass/output_res_prev/midiscp.mid"
    #     midi_obj.dump(midi_path)

    import miditoolkit
<<<<<<< HEAD

    path = "/data5/gs/Muskits/egs/ofuton_p_utagoe_db/svs1/dump/raw/org/dev/data/format_midi.1/oniku_00000000000000momiji_0000.midi"
    midi_obj = miditoolkit.midi.parser.MidiFile(path)

    # note_seq, tempo_seq = midi_to_seq(midi_obj, np.int16, np.int16(24000))
=======
    path = "/data5/gs/Muskits/egs/ofuton_p_utagoe_db/svs1/dump/raw/org/dev/data/format_midi.1/ofuton_00000000000000momiji_0000.midi"
    midi_obj = miditoolkit.midi.parser.MidiFile(path)

    note_seq, tempo_seq = midi_to_seq(midi_obj, np.int16, np.int16(24000))

    print(f"note_seq: {note_seq[10000]}, note_seq.shape: {note_seq.shape}")
    

    note_list = []
    rootpath = "/data5/gs/Muskits/egs/ofuton_p_utagoe_db/svs1/dump/raw/org/tr_no_dev/data"

    for index in range(1, 33):
        folderName = f"format_midi.{str(index)}"
        folderPath = os.path.join(rootpath, folderName)
        for filename in os.listdir(folderPath):
            if filename.endswith(".midi") and "ofuton" in filename:
                midiPath = os.path.join(folderPath, filename)
                
                midi_obj = miditoolkit.midi.parser.MidiFile(midiPath)
                note_seq, tempo_seq = midi_to_seq(midi_obj, np.int16, np.int16(24000))
                
                note_list.append(note_seq)
                # print(np.mean(note_seq))
    res = np.hstack(note_list)

    print(f"shape: {res.shape}, mean: {np.mean(res)}")
>>>>>>> 6d22c271
<|MERGE_RESOLUTION|>--- conflicted
+++ resolved
@@ -251,13 +251,6 @@
     #     midi_obj.dump(midi_path)
 
     import miditoolkit
-<<<<<<< HEAD
-
-    path = "/data5/gs/Muskits/egs/ofuton_p_utagoe_db/svs1/dump/raw/org/dev/data/format_midi.1/oniku_00000000000000momiji_0000.midi"
-    midi_obj = miditoolkit.midi.parser.MidiFile(path)
-
-    # note_seq, tempo_seq = midi_to_seq(midi_obj, np.int16, np.int16(24000))
-=======
     path = "/data5/gs/Muskits/egs/ofuton_p_utagoe_db/svs1/dump/raw/org/dev/data/format_midi.1/ofuton_00000000000000momiji_0000.midi"
     midi_obj = miditoolkit.midi.parser.MidiFile(path)
 
@@ -283,5 +276,4 @@
                 # print(np.mean(note_seq))
     res = np.hstack(note_list)
 
-    print(f"shape: {res.shape}, mean: {np.mean(res)}")
->>>>>>> 6d22c271
+    print(f"shape: {res.shape}, mean: {np.mean(res)}")